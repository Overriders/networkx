# After changing this file, check it on:
#   http://lint.travis-ci.org/
#
language: python

python:
  - "2.6"
  - "2.7"
  - "3.2"
  - "3.3"
  - "3.4"
  - "pypy"

matrix:
  fast_finish: true

  include:
    - python: "3.4"
      env: FROM_SOURCE=true


  allow_failures:
    # 3.4 and pypy Wheels are not yet available.
    - python: "3.4"
      env: OPTIONAL_DEPS=true
    - python: "pypy"
      env: OPTIONAL_DEPS=true
    - env: FROM_SOURCE=true

env:
  global:
    # Install from wheels *only*.
    - PIPINSTALL="pip install -v --use-wheel --no-index --find-links=http://wheels.astropy.org --find-links=http://wheels2.astropy.org"
    - NXOPTDEPS=""
  matrix:
    - OPTIONAL_DEPS=true
    - OPTIONAL_DEPS=false

before_install:
<<<<<<< HEAD
  # Current TravisCI VM is Ubuntu 12.04 which has Python 2.7 and 3.2.
  # So apt-get will only apply to those virtualenvs.
  - if [[ $TRAVIS_PYTHON_VERSION == '2.7' ]]; then source ~/virtualenv/python2.7_with_system_site_packages/bin/activate; sudo apt-get install -qq python-numpy python-scipy python-matplotlib python-pydot python-gdal; fi
  - if [[ $TRAVIS_PYTHON_VERSION == '3.2' ]]; then source ~/virtualenv/python3.2_with_system_site_packages/bin/activate; sudo apt-get install -qq python3-numpy python3-scipy; fi

  # Additionally, the TravisCI VM has numpy preinstalled on 2.6, 2.7 and 3.2.
  # So for 3.3 and pypy, numpy is not preinstalled and must be pip-installed.
  # Matplotlib, pydot, and gdal are not available for 3.2 via apt-get.
  # And they are also not available for 2.6, 3.3, and pypy except via pip.
  # We could install via pip, but...
  #   skipping numpy (for 3.3 and pypy) since it takes too long.
  #   skipping scipy (for 2.6, 3.3, and pypy) since it takes too long.
  #   skipping matplotlib (for 2.6, 3.3, and pypy) since it takes too long.
  #   skipping pydot (for all) since it is not 3.x compatible.
  #   skipping gdal (for all) since it has errors while installing from pip.

  - pip install pyyaml --use-mirrors
  - pip install pyparsing --use-mirrors
  - pip install coveralls --use-mirrors

  # In general, 2.6, 3.2, 3.3, and pypy will have lower coverage levels
  # due to missing dependencies.  The coverage level reported by coveralls
  # is the average coverage level over all builds.
=======
  ### Prepare the system to install prerequisites or dependencies
  - uname -a
  - printenv
  - pip install --upgrade setuptools
  - pip install --upgrade pip
  - pip install wheel
  - pip --version

install:
  ### Install any prerequisites or dependencies necessary to run the build.

  # Skipping pydot (not 3.x compatible)
  # Skipping gdal (errors during pip installs)
  - sudo apt-get update -qq
  - if [[ "${OPTIONAL_DEPS}" == "true" || "${FROM_SOURCE}" == "true" ]]; then sudo apt-get install graphviz libsuitesparse-dev; fi
  - if [[ ( "${OPTIONAL_DEPS}" == "true" || "${FROM_SOURCE}" == "true" ) && "${TRAVIS_PYTHON_VERSION}" == 2* ]]; then pip install pygraphviz; fi
  - if [ "${OPTIONAL_DEPS}" == "true" ]; then pip install --use-wheel pyyaml pyparsing; fi
  - if [ "${OPTIONAL_DEPS}" == "true" ]; then $PIPINSTALL numpy scipy matplotlib Cython; fi

  # Try to install latest and greatest from source.
  - if [ "${FROM_SOURCE}" == "true" ]; then sudo apt-get install -qq libatlas-dev libatlas-base-dev liblapack-dev gfortran; fi
  - if [ "${FROM_SOURCE}" == "true" ]; then pip install --upgrade pyyaml pyparsing numpy scipy matplotlib Cython; fi

  # Install stuff that depends on Cython.
  - if [[ "${OPTIONAL_DEPS}" == "true" || "${FROM_SOURCE}" == "true" ]]; then pip install scikits.sparse; fi


before_script:
  ### Use this to prepare your build for testing
  - pip install --upgrade nose
  - pip install --upgrade coverage
  - pip install --upgrade coveralls
>>>>>>> 86601a62

script:
  - printenv PWD
  - pip install .

  - export NX_INSTALL=`pip show networkx | grep Location | awk '{print $2"/networkx"}'`

  # nose 1.3.0 does not tell coverage to only cover the requested
  # package (except during the report).  So to restrict coverage, we must
  # inform coverage through the .coveragerc file.
  - cp .coveragerc $NX_INSTALL
  - cp setup.cfg $NX_INSTALL

  # Move to new directory so that networkx is not imported from repository.
  # Why? Because we want the tests to make sure that NetworkX was installed
  # correctly. Example: setup.py might not have included some submodules.
  # Testing from the git repository cannot catch a mistake like that.
  #
  # Export current directory for logs.
  - cd $NX_INSTALL
  - printenv PWD

  # Run nosetests.
  - nosetests --verbosity=2 --with-coverage --cover-package=networkx

after_success:
  # We must run coveralls from the git repo. But we ran tests from the
  # installed directory. The .coverage file looks like it contains absolute
  # paths, but coveralls does not seem to care.
  - cp .coverage $TRAVIS_BUILD_DIR
  - cd $TRAVIS_BUILD_DIR
  # Report coverage for 2.7 only.
  - if [[ $TRAVIS_PYTHON_VERSION == '2.7' ]]; then coveralls; fi

notifications:
  email: false<|MERGE_RESOLUTION|>--- conflicted
+++ resolved
@@ -37,31 +37,6 @@
     - OPTIONAL_DEPS=false
 
 before_install:
-<<<<<<< HEAD
-  # Current TravisCI VM is Ubuntu 12.04 which has Python 2.7 and 3.2.
-  # So apt-get will only apply to those virtualenvs.
-  - if [[ $TRAVIS_PYTHON_VERSION == '2.7' ]]; then source ~/virtualenv/python2.7_with_system_site_packages/bin/activate; sudo apt-get install -qq python-numpy python-scipy python-matplotlib python-pydot python-gdal; fi
-  - if [[ $TRAVIS_PYTHON_VERSION == '3.2' ]]; then source ~/virtualenv/python3.2_with_system_site_packages/bin/activate; sudo apt-get install -qq python3-numpy python3-scipy; fi
-
-  # Additionally, the TravisCI VM has numpy preinstalled on 2.6, 2.7 and 3.2.
-  # So for 3.3 and pypy, numpy is not preinstalled and must be pip-installed.
-  # Matplotlib, pydot, and gdal are not available for 3.2 via apt-get.
-  # And they are also not available for 2.6, 3.3, and pypy except via pip.
-  # We could install via pip, but...
-  #   skipping numpy (for 3.3 and pypy) since it takes too long.
-  #   skipping scipy (for 2.6, 3.3, and pypy) since it takes too long.
-  #   skipping matplotlib (for 2.6, 3.3, and pypy) since it takes too long.
-  #   skipping pydot (for all) since it is not 3.x compatible.
-  #   skipping gdal (for all) since it has errors while installing from pip.
-
-  - pip install pyyaml --use-mirrors
-  - pip install pyparsing --use-mirrors
-  - pip install coveralls --use-mirrors
-
-  # In general, 2.6, 3.2, 3.3, and pypy will have lower coverage levels
-  # due to missing dependencies.  The coverage level reported by coveralls
-  # is the average coverage level over all builds.
-=======
   ### Prepare the system to install prerequisites or dependencies
   - uname -a
   - printenv
@@ -76,7 +51,7 @@
   # Skipping pydot (not 3.x compatible)
   # Skipping gdal (errors during pip installs)
   - sudo apt-get update -qq
-  - if [[ "${OPTIONAL_DEPS}" == "true" || "${FROM_SOURCE}" == "true" ]]; then sudo apt-get install graphviz libsuitesparse-dev; fi
+  - if [[ "${OPTIONAL_DEPS}" == "true" || "${FROM_SOURCE}" == "true" ]]; then sudo apt-get install graphviz; fi
   - if [[ ( "${OPTIONAL_DEPS}" == "true" || "${FROM_SOURCE}" == "true" ) && "${TRAVIS_PYTHON_VERSION}" == 2* ]]; then pip install pygraphviz; fi
   - if [ "${OPTIONAL_DEPS}" == "true" ]; then pip install --use-wheel pyyaml pyparsing; fi
   - if [ "${OPTIONAL_DEPS}" == "true" ]; then $PIPINSTALL numpy scipy matplotlib Cython; fi
@@ -85,16 +60,11 @@
   - if [ "${FROM_SOURCE}" == "true" ]; then sudo apt-get install -qq libatlas-dev libatlas-base-dev liblapack-dev gfortran; fi
   - if [ "${FROM_SOURCE}" == "true" ]; then pip install --upgrade pyyaml pyparsing numpy scipy matplotlib Cython; fi
 
-  # Install stuff that depends on Cython.
-  - if [[ "${OPTIONAL_DEPS}" == "true" || "${FROM_SOURCE}" == "true" ]]; then pip install scikits.sparse; fi
-
-
 before_script:
   ### Use this to prepare your build for testing
   - pip install --upgrade nose
   - pip install --upgrade coverage
   - pip install --upgrade coveralls
->>>>>>> 86601a62
 
 script:
   - printenv PWD
